--- conflicted
+++ resolved
@@ -46,10 +46,7 @@
 export { BTree, BTreeIterator } from './b-tree';
 export type { BTreeNode } from './b-tree';
 
-<<<<<<< HEAD
 // Red-Black Tree
 export * from './red-black-tree';
-=======
 // Fenwick Tree
-export * from './fenwick-tree';
->>>>>>> 37343268
+export * from './fenwick-tree';